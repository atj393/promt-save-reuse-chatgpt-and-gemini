let clickTimeout;

/**
 * Listens for a click on the extension icon and distinguishes between single and double clicks.
 * A single click triggers the handleSingleClick function, while a double click triggers handleDoubleClick.
 *
 * @param {chrome.tabs.Tab} tab - The current active tab where the action is performed.
 */
chrome.action.onClicked.addListener((tab) => {
  if (clickTimeout) {
    clearTimeout(clickTimeout);
    clickTimeout = null;
    handleDoubleClick(tab);
  } else {
    clickTimeout = setTimeout(() => {
      handleSingleClick(tab);
      clickTimeout = null;
    }, 300);
  }
});

/**
 * Sets up context menu items when the extension is installed.
 * These menu items allow the user to clear saved data, navigate to a GitHub page, or view the creator's profile.
 */
chrome.runtime.onInstalled.addListener(() => {
  chrome.contextMenus.create({
    id: "clearData",
    title: "Clear All Saved Data",
    contexts: ["action"],
  });

  chrome.contextMenus.create({
    id: "navigateGitHub",
    title: "How to use?",
    contexts: ["action"],
  });

  chrome.contextMenus.create({
    id: "creator",
    title: "Goto Developer Profile",
    contexts: ["action"],
  });
});

/**
 * Handles clicks on context menu items by performing actions such as clearing saved data
 * or opening specific URLs.
 *
 * @param {chrome.contextMenus.OnClickData} info - Information about the context menu click event.
 */
chrome.contextMenus.onClicked.addListener((info) => {
  if (info.menuItemId === "clearData") {
    chrome.storage.local.clear(() => {});
  } else if (info.menuItemId === "navigateGitHub") {
    chrome.tabs.create({
      url: "https://github.com/atj393/promt-save-reuse-chatgpt-and-gemini/wiki/Prompt-Save-Reuse:-ChatGPT-&-Gemini-%E2%80%90-User-Guide",
    });
  } else if (info.menuItemId === "creator") {
    chrome.tabs.create({
      url: "https://www.linkedin.com/in/atj393/",
    });
  }
});

/**
 * Handles the action when the extension icon is single-clicked.
 * It injects a script into the active tab that either saves the current input or
 * retrieves and inserts saved text into the input field.
 *
 * @param {chrome.tabs.Tab} tab - The current active tab where the action is performed.
 */
function handleSingleClick(tab) {
  chrome.scripting.executeScript({
    target: { tabId: tab.id },
    function: toggleInputStorage,
  });
}

/**
 * Handles the action when the extension icon is double-clicked.
 * It injects a script into the active tab that appends the saved text to the existing content in the input field.
 *
 * @param{chrome.tabs.Tab}tab - The current active tab where the action is performed.  
 */
function handleDoubleClick(tab) {
  chrome.scripting.executeScript({
    target: { tabId: tab.id },
    function: appendStoredText,
  });
}

/**
 * Toggles the input storage functionality by either saving the current input field text
 * to local storage or retrieving and inserting saved text into the input field.
 *
 * This function is injected into the active tab and interacts directly with the DOM of the page.
 */
function toggleInputStorage() {
<<<<<<< HEAD
  const inputFieldChatGPT = document.querySelector("#prompt-textarea");
  const inputFieldGemini = document.querySelector('.ql-editor');
=======
  const inputFieldChatGPT =
    document.querySelector(".ProseMirror[contenteditable='true']") ||
    document.querySelector("#prompt-textarea");
  const inputFieldGemini = document.querySelector(
    '.ql-editor[contenteditable="true"]'
  );
>>>>>>> 5261f336
  const inputField = inputFieldChatGPT || inputFieldGemini;
  const url = window.location.href;

  if (!inputField) return;

<<<<<<< HEAD
  if (inputField) {
    if(inputField && inputField.innerText.trim()){
      chrome.storage.local.set({ [url]: inputField.innerText.trim() }, () => {});
    } else {
      chrome.storage.local.get([url], (result) => {
        if (result[url] == undefined) {
          // Notify the user that the input field is empty
          if (Notification.permission === "denied") {
            alert("You have blocked your browser notifications for this website.");
          } else if (Notification.permission === "default") {
            Notification.requestPermission((status) => {});
          } else {
            const notification = new Notification("Prompt Save/Reuse", {
              body: "Input field is empty. Please write something in the search bar to save it.",
            });
        
            // Auto dismiss after the specified time
            setTimeout(() => {
              notification.close();
            }, 5000);
          }
        } else {
          inputField.innerText = result[url];
=======
  if (inputFieldChatGPT && inputField.innerText.trim()) {
    chrome.storage.local.set({ [url]: inputField.innerText.trim() }, () => {});
  } else if (inputFieldGemini && inputField.innerText.trim()) {
    chrome.storage.local.set({ [url]: inputField.innerText.trim() }, () => {});
  } else {
    chrome.storage.local.get([url], (result) => {
      if (result[url]) {
        if (inputFieldChatGPT) {
          inputField.innerText = result[url];
        } else if (inputFieldGemini) {
          inputField.innerHTML = result[url];
>>>>>>> 5261f336
        }
      });
    }
  }
}

/**
 * Appends the stored text from local storage to the current content of the input field.
 * It ensures that the input field content is updated and triggers an input event to reflect changes.
 *
 * This function is injected into the active tab and interacts directly with the DOM of the page.
 */
function appendStoredText() {
  const inputFieldChatGPT =
    document.querySelector(".ProseMirror[contenteditable='true']") ||
    document.querySelector("#prompt-textarea");
  const inputFieldGemini = document.querySelector(
    '.ql-editor[contenteditable="true"]'
  );
  const inputField = inputFieldChatGPT || inputFieldGemini;
  const url = window.location.href;

  if (!inputField) return;

  chrome.storage.local.get([url], (result) => {
    if (result[url]) {
      if (inputFieldChatGPT) {
        inputField.innerText += `\n\n ${ result[url] } ` ;
        const event = new Event("input", { bubbles: true });
        inputField.dispatchEvent(event);
      } else if (inputFieldGemini) {
        inputField.innerHTML += `<p><br></p><p>${result[url]}</p>`;
        const event = new Event("input", { bubbles: true });
        inputField.dispatchEvent(event);
      }
    }
  });
}<|MERGE_RESOLUTION|>--- conflicted
+++ resolved
@@ -97,23 +97,14 @@
  * This function is injected into the active tab and interacts directly with the DOM of the page.
  */
 function toggleInputStorage() {
-<<<<<<< HEAD
-  const inputFieldChatGPT = document.querySelector("#prompt-textarea");
-  const inputFieldGemini = document.querySelector('.ql-editor');
-=======
-  const inputFieldChatGPT =
-    document.querySelector(".ProseMirror[contenteditable='true']") ||
-    document.querySelector("#prompt-textarea");
-  const inputFieldGemini = document.querySelector(
-    '.ql-editor[contenteditable="true"]'
-  );
->>>>>>> 5261f336
+  const inputFieldChatGPT = document.querySelector(".ProseMirror[contenteditable='true']") || document.querySelector("#prompt-textarea");
+  const inputFieldGemini = document.querySelector('.ql-editor[contenteditable="true"]');
+
   const inputField = inputFieldChatGPT || inputFieldGemini;
   const url = window.location.href;
 
   if (!inputField) return;
 
-<<<<<<< HEAD
   if (inputField) {
     if(inputField && inputField.innerText.trim()){
       chrome.storage.local.set({ [url]: inputField.innerText.trim() }, () => {});
@@ -137,19 +128,6 @@
           }
         } else {
           inputField.innerText = result[url];
-=======
-  if (inputFieldChatGPT && inputField.innerText.trim()) {
-    chrome.storage.local.set({ [url]: inputField.innerText.trim() }, () => {});
-  } else if (inputFieldGemini && inputField.innerText.trim()) {
-    chrome.storage.local.set({ [url]: inputField.innerText.trim() }, () => {});
-  } else {
-    chrome.storage.local.get([url], (result) => {
-      if (result[url]) {
-        if (inputFieldChatGPT) {
-          inputField.innerText = result[url];
-        } else if (inputFieldGemini) {
-          inputField.innerHTML = result[url];
->>>>>>> 5261f336
         }
       });
     }
